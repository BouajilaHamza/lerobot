--- conflicted
+++ resolved
@@ -125,15 +125,12 @@
     fps: int | None = None
     # Use vocal synthesis to read events.
     play_sounds: bool = True
-<<<<<<< HEAD
-=======
 
 
 @ControlConfig.register_subclass("remote_robot")
 @dataclass
 class RemoteRobotConfig(ControlConfig):
     log_interval: int = 100
->>>>>>> 8861546a
 
 
 @dataclass
